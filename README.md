# Telegram Mini Apps React Boilerplate

This boilerplate demonstrates how developers can implement a single-page application on the Telegram
Mini Apps platform using the following technologies and libraries:

- [React](https://react.dev/)
- [TypeScript](https://www.typescriptlang.org/)
- [TON Connect](https://docs.ton.org/develop/dapps/ton-connect/overview)
- [@tma.js SDK](https://docs.telegram-mini-apps.com/packages/tma-js-sdk)
- [Telegram UI](https://github.com/Telegram-Mini-Apps/TelegramUI)
- [Vite](https://vitejs.dev/)

> This boilerplate was created using [pnpm](https://pnpm.io/). Therefore, it is required to use
> it for this project as well. Using other package managers, you will receive a corresponding error.

## Install Dependencies

If you have just cloned this template, you should install the project dependencies using the
command:

```Bash
npm install
```

## Scripts

This project contains the following scripts:

- `dev`. Runs the application in development mode.
- `build`. Builds the application for production.
- `lint`. Runs [eslint](https://eslint.org/) to ensure the code quality meets the required
  standards.
- `deploy`. Deploys the application to GitHub Pages.

To run a script, use the `npm run` command:

```Bash
npm run {script}
# Example: npm run build
```


<<<<<<< HEAD
## Run

> ### Important
> Your application should always be launched in the
context of Telegram application. You can't just run the application and open it directly in your 
browser via `http://localhost:3000`. Launching application this way will  lead to errors, as long
as this environment does not provide the required Telegram Mini Apps API.
=======
The first important thing to note here is that the application should always be launched in the
context of Telegram application. You can't just run the application and open it directly in your
browser. Opening the application this way will surely lead to errors, as long as this environment
does not provide required Telegram Mini Apps functionality.
>>>>>>> 9adeedbc

Before you start make sure you have already created Telegram Bot. Here is the [comprehensive guide](https://docs.telegram-mini-apps.com/platform/creating-new-app) how to do it.

When application is created successfully, run it using the `dev` script and open inside web version of [Telegram](https://web.telegram.org/k/). Web version is the most conviniet way to develop Telegram Mini App right away:

<<<<<<< HEAD
```Bash
npm run dev
```

After this you will see this in your terminal.
=======
So, before starting the application, make sure you have already created it in the Telegram
system. Here is the [guide](https://docs.telegram-mini-apps.com/platform/creating-new-app) how to do
it.

When the application is created successfully, run it using the `dev` script and open inside
Telegram:
>>>>>>> 9adeedbc

```Bash
  VITE ready in 275 ms

  ➜  Local:   https://localhost:5173/reactjs-template
  ➜  Network: https://192.168.0.1:5173/reactjs-template
  ➜  press h + enter to show help
```

You need to copy `Network` link (`https://192.168.0.1:5173/reactjs-template` in this example) and submit this link as Mini App link in the @BotFather. And then go to https://web.telegram.org/k/ find your bot, launch Telegram Mini App and you're ready to go.

More info ot Telegram Mini Apps environments specified
in the [documentation](https://docs.telegram-mini-apps.com/platform/about#supported-applications).

## Deploy

This boilerplate uses GitHub Pages as the way to host the application externally. GitHub Pages
provides a CDN which will let your users receive the application rapidly. Alternatively, you could
use such services as [Heroku](https://www.heroku.com/) or [Vercel](https://vercel.com).

### GitHub Workflow

To simplify the process of deployment, this boilerplate contains already
written [GitHub workflow](.github/workflows/github-pages-deploy.yml) to deploy the project
automatically in case, some content was pushed to the `master` branch.

To let this workflow work properly, it is required create a new environment (or edit the existing
one) in the GitHub repository Settings with the name `github-pages`. Then, add the `master` branch
to the list of deployment branches.

Environments settings could be find using this
URL: `https://github.com/{username}/{repository}/settings/environments`

![img.png](.github/deployment-branches.png)

In case, you don't want to do it automatically, or you don't use GitHub as the project codebase,
just remove the `.github` directory.

### GitHub Web Interface

Alternatively, developers are able to configure the automatic deployment using GitHub web interface.
To use it, follow the link: `https://github.com/{username}/{repository}/settings/pages`.

### Manual Deployment

This boilerplate uses the [gh-pages](https://www.npmjs.com/package/gh-pages) tool, which allows
deploying your
application right from your PC.

#### Configuring

Before running the deployment process, ensure that you have done the following:

1. Replaced the `homepage` value in `package.json`. The GitHub Pages deploy tool uses this value to
   determine the related GitHub project.
2. Replaced the `base` value in `vite.config.ts` and have set it to the name of your GitHub
   repository. Vite will use this value when creating paths to static assets.

For instance, if your GitHub username is `telegram-mini-apps` and the repository name
is `is-awesome`, the value in the `homepage` field should be the following:

```json
{
  "homepage": "https://telegram-mini-apps.github.io/is-awesome"
}
```

And `vite.config.ts` should have this content:

```ts
export default defineConfig({
  base: '/is-awesome/',
  // ...
});
```

You can find more information on configuring the deployment in the `gh-pages`
[docs](https://github.com/tschaub/gh-pages?tab=readme-ov-file#github-pages-project-sites).

#### Before Deploying

Before deploying the application, make sure that you've built it and going to deploy the fresh
static files:

```bash
npm run build
```

Then, run the deployment process, using the `deploy` script:

```Bash
npm run deploy
```

After the deployment completed successfully, visit the page with data according to your
username and repository name. Here is the page link example using the data mentioned above:
https://telegram-mini-apps.github.io/is-awesome

## TON Connect

This boilerplate uses the [TON Connect](https://docs.ton.org/develop/dapps/ton-connect/overview)
project to showcase how developers could integrate TON cryptocurrency-related functionality.

The TON Connect manifest used in this boilerplate is located in the `public` folder along with all
publicly available static files. Don't forget
to [configure](https://docs.ton.org/develop/dapps/ton-connect/manifest) this file according to your
project information.

## Useful Links

- [Platform documentation](https://docs.telegram-mini-apps.com/)
- [@tma.js/sdk-react documentation](https://docs.telegram-mini-apps.com/packages/tma-js-sdk-react)
- [Telegram developers community chat](https://t.me/devs)<|MERGE_RESOLUTION|>--- conflicted
+++ resolved
@@ -40,7 +40,6 @@
 ```
 
 
-<<<<<<< HEAD
 ## Run
 
 > ### Important
@@ -48,31 +47,18 @@
 context of Telegram application. You can't just run the application and open it directly in your 
 browser via `http://localhost:3000`. Launching application this way will  lead to errors, as long
 as this environment does not provide the required Telegram Mini Apps API.
-=======
-The first important thing to note here is that the application should always be launched in the
-context of Telegram application. You can't just run the application and open it directly in your
-browser. Opening the application this way will surely lead to errors, as long as this environment
-does not provide required Telegram Mini Apps functionality.
->>>>>>> 9adeedbc
+
 
 Before you start make sure you have already created Telegram Bot. Here is the [comprehensive guide](https://docs.telegram-mini-apps.com/platform/creating-new-app) how to do it.
 
-When application is created successfully, run it using the `dev` script and open inside web version of [Telegram](https://web.telegram.org/k/). Web version is the most conviniet way to develop Telegram Mini App right away:
+When application is created successfully, run it using the `dev` script and open inside web version of [Telegram](https://web.telegram.org/k/). 
+Web version is the most convinient way to develop Telegram Mini App right away.
 
-<<<<<<< HEAD
 ```Bash
 npm run dev
 ```
 
 After this you will see this in your terminal.
-=======
-So, before starting the application, make sure you have already created it in the Telegram
-system. Here is the [guide](https://docs.telegram-mini-apps.com/platform/creating-new-app) how to do
-it.
-
-When the application is created successfully, run it using the `dev` script and open inside
-Telegram:
->>>>>>> 9adeedbc
 
 ```Bash
   VITE ready in 275 ms
